--- conflicted
+++ resolved
@@ -25,10 +25,6 @@
       - name: Install build dependencies
         run: sudo apt install --no-install-recommends -y build-essential libgles2 libgles2-mesa-dev libglib2.0-dev libxkbcommon-dev libxkbcommon-x11-dev libglu1-mesa-dev libxcursor-dev libwayland-dev libx11-xcb-dev libvulkan-dev gcc-mingw-w64-x86-64
 
-<<<<<<< HEAD
-      - name: Run all package unit tests
-        run: sudo sh -c "ulimit -l 64435 && CGO_CFLAGS_ALLOW=-DPARAMS=sphincs-shake-256f GORACE=history_size=7 go test -coverprofile=coverage.out -race -v ./..."
-=======
       - name: Run authority unit tests
         run: sudo sh -c "cd authority && ulimit -l 64435 && CGO_CFLAGS_ALLOW=-DPARAMS=sphincs-shake-256f GORACE=history_size=7 go test -coverprofile=coverage.out -race -v -failfast -timeout 30m ./..."
 
@@ -55,7 +51,9 @@
 
       - name: Run server unit tests
         run: sudo sh -c "cd server && ulimit -l 64435 && CGO_CFLAGS_ALLOW=-DPARAMS=sphincs-shake-256f GORACE=history_size=7 go test -coverprofile=coverage.out -race -v -failfast -timeout 30m ./..."
->>>>>>> bc15e4a0
+
+      - name: Run katzensocks unit tests
+        run: sudo sh -c "cd && ulimit -l 64435 && CGO_CFLAGS_ALLOW=-DPARAMS=sphincs-shake-256f GORACE=history_size=7 go test -coverprofile=coverage.out -race -v -failfast -timeout 30m ./..."
 
       - name: Upload coverage to Codecov
         uses: codecov/codecov-action@v3
