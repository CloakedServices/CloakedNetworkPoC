--- conflicted
+++ resolved
@@ -520,14 +520,9 @@
 	_, err := s.cashuClient.Receive(cashu.ReceiveParameters{Token: &cashuTokenStr})
 	if err != nil {
 		s.log.Error("topup cashu: %v", err)
-<<<<<<< HEAD
-		// XXX: ignore Cashu errors for now
-		//return &TopupResponse{Status: TopupFailure}, nil
-=======
 		if !permissive {
 			return &TopupResponse{Status: TopupFailure}, nil
 		}
->>>>>>> 1005ce83
 	}
 
 	s.log.Debugf("Received TopupCommand(%x, %x)", cmd.ID, cmd.Nuts[:16])
