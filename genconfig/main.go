--- conflicted
+++ resolved
@@ -200,11 +200,6 @@
 					"log_dir":    s.baseDir + "/" + cfg.Server.Identifier,
 				},
 			}
-<<<<<<< HEAD
-			cfg.Provider.CBORPluginKaetzchen = []*sConfig.CBORPluginKaetzchen{spoolCfg}
-
-			// Add a single instance of a PANDA service
-=======
 			katzensocksCfg := &sConfig.CBORPluginKaetzchen{
 				Capability:     "katzensocks",
 				Endpoint:       "+katzensocks",
@@ -219,7 +214,6 @@
 			}
 
 			cfg.Provider.CBORPluginKaetzchen = []*sConfig.CBORPluginKaetzchen{spoolCfg, katzensocksCfg}
->>>>>>> e7914065
 			if !s.hasPanda {
 				pandaCfg := &sConfig.CBORPluginKaetzchen{
 					Capability:     "panda",
