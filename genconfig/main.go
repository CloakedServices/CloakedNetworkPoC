// genconfig.go - Katzenpost self contained test network.
// Copyright (C) 2022  Yawning Angel, David Stainton, Masala
//
// This program is free software: you can redistribute it and/or modify
// it under the terms of the GNU Affero General Public License as
// published by the Free Software Foundation, either version 3 of the
// License, or (at your option) any later version.
//
// This program is distributed in the hope that it will be useful,
// but WITHOUT ANY WARRANTY; without even the implied warranty of
// MERCHANTABILITY or FITNESS FOR A PARTICULAR PURPOSE.  See the
// GNU Affero General Public License for more details.
//
// You should have received a copy of the GNU Affero General Public License
// along with this program.  If not, see <http://www.gnu.org/licenses/>.

package main

import (
	"flag"
	"fmt"
	"io"
	"log"
	"os"
	"path/filepath"
	"sort"

	"github.com/BurntSushi/toml"
	kemschemes "github.com/cloudflare/circl/kem/schemes"
	vConfig "github.com/katzenpost/katzenpost/authority/voting/server/config"
	cConfig "github.com/katzenpost/katzenpost/client/config"
	"github.com/katzenpost/katzenpost/core/crypto/cert"
	"github.com/katzenpost/katzenpost/core/crypto/nike/schemes"
	"github.com/katzenpost/katzenpost/core/crypto/pem"
	"github.com/katzenpost/katzenpost/core/crypto/rand"
	"github.com/katzenpost/katzenpost/core/crypto/sign"
	"github.com/katzenpost/katzenpost/core/sphinx/geo"
	"github.com/katzenpost/katzenpost/core/wire"
	sConfig "github.com/katzenpost/katzenpost/server/config"
)

const (
	basePort      = 30000
	bindAddr      = "127.0.0.1"
	nrLayers      = 3
	nrNodes       = 6
	nrProviders   = 2
	nrAuthorities = 3
)

type katzenpost struct {
	baseDir   string
	outDir    string
	binSuffix string
	logLevel  string
	logWriter io.Writer

	sphinxGeometry    *geo.Geometry
	votingAuthConfigs []*vConfig.Config
	authorities       map[[32]byte]*vConfig.Authority
	authIdentity      sign.PublicKey

	nodeConfigs []*sConfig.Config
	basePort    uint16
	lastPort    uint16
	bindAddr    string
	nodeIdx     int
	clientIdx   int
	providerIdx int
	hasPanda    bool
}

type AuthById []*vConfig.Authority

func (a AuthById) Len() int           { return len(a) }
func (a AuthById) Swap(i, j int)      { a[i], a[j] = a[j], a[i] }
func (a AuthById) Less(i, j int) bool { return a[i].Identifier < a[j].Identifier }

type NodeById []*vConfig.Node

func (a NodeById) Len() int           { return len(a) }
func (a NodeById) Swap(i, j int)      { a[i], a[j] = a[j], a[i] }
func (a NodeById) Less(i, j int) bool { return a[i].Identifier < a[j].Identifier }

func (s *katzenpost) genClientCfg() error {
	os.Mkdir(filepath.Join(s.outDir, "client"), 0700)
	cfg := new(cConfig.Config)

	cfg.SphinxGeometry = s.sphinxGeometry

	s.clientIdx++

	// Logging section.
	cfg.Logging = &cConfig.Logging{File: "", Level: s.logLevel}

	// UpstreamProxy section
	cfg.UpstreamProxy = &cConfig.UpstreamProxy{Type: "none"}

	// VotingAuthority section

	peers := make([]*vConfig.Authority, 0)
	for _, peer := range s.authorities {
		peers = append(peers, peer)
	}

	sort.Sort(AuthById(peers))

	cfg.VotingAuthority = &cConfig.VotingAuthority{Peers: peers}

	// Debug section
	cfg.Debug = &cConfig.Debug{DisableDecoyTraffic: false}
	err := saveCfg(cfg, s.outDir)
	if err != nil {
		return err
	}
	return nil
}

func write(f *os.File, str string, args ...interface{}) {
	str = fmt.Sprintf(str, args...)
	_, err := f.WriteString(str)

	if err != nil {
		log.Fatal(err)
	}
}

func (s *katzenpost) genNodeConfig(isProvider bool, isVoting bool) error {
	const serverLogFile = "katzenpost.log"

	n := fmt.Sprintf("mix%d", s.nodeIdx+1)
	if isProvider {
		n = fmt.Sprintf("provider%d", s.providerIdx+1)
	}
	cfg := new(sConfig.Config)

	cfg.SphinxGeometry = s.sphinxGeometry

	// Server section.
	cfg.Server = new(sConfig.Server)
	cfg.Server.Identifier = n
	cfg.Server.Addresses = []string{fmt.Sprintf("%s:%d", s.bindAddr, s.lastPort)}
	cfg.Server.DataDir = filepath.Join(s.baseDir, n)
	os.Mkdir(filepath.Join(s.outDir, cfg.Server.Identifier), 0700)
	cfg.Server.IsProvider = isProvider
	if isProvider {
		cfg.Server.AltAddresses = map[string][]string{
			"TCP": []string{fmt.Sprintf("localhost:%d", s.lastPort)},
		}
	}

	// Debug section.
	cfg.Debug = new(sConfig.Debug)
	cfg.Debug.SendDecoyTraffic = true

	// PKI section.
	if isVoting {
		authorities := make([]*vConfig.Authority, 0, len(s.votingAuthConfigs))
		for _, authCfg := range s.votingAuthConfigs {
			auth := &vConfig.Authority{
				Identifier:        authCfg.Server.Identifier,
				IdentityPublicKey: cfgIdKey(authCfg, s.outDir),
				LinkPublicKey:     cfgLinkKey(authCfg, s.outDir),
				Addresses:         authCfg.Server.Addresses,
			}
			authorities = append(authorities, auth)
		}
		sort.Sort(AuthById(authorities))
		cfg.PKI = &sConfig.PKI{
			Voting: &sConfig.Voting{
				Authorities: authorities,
			},
		}
	}

	// Logging section.
	cfg.Logging = new(sConfig.Logging)
	cfg.Logging.File = serverLogFile
	cfg.Logging.Level = s.logLevel

	if isProvider {
		// Enable the thwack interface.
		cfg.Management = new(sConfig.Management)
		cfg.Management.Enable = true

		s.providerIdx++

		cfg.Provider = new(sConfig.Provider)
		// configure an entry provider or a spool storage provider
		if s.providerIdx%2 == 0 {
			cfg.Provider.TrustOnFirstUse = true
			cfg.Provider.EnableEphemeralClients = true
		} else {
			spoolCfg := &sConfig.CBORPluginKaetzchen{
				Capability:     "spool",
				Endpoint:       "+spool",
				Command:        s.baseDir + "/memspool" + s.binSuffix,
				MaxConcurrency: 1,
				Config: map[string]interface{}{
					"data_store": s.baseDir + "/" + cfg.Server.Identifier + "/memspool.storage",
					"log_dir":    s.baseDir + "/" + cfg.Server.Identifier,
				},
			}
			cfg.Provider.CBORPluginKaetzchen = []*sConfig.CBORPluginKaetzchen{spoolCfg}
			if !s.hasPanda {
				pandaCfg := &sConfig.CBORPluginKaetzchen{
					Capability:     "panda",
					Endpoint:       "+panda",
					Command:        s.baseDir + "/panda_server" + s.binSuffix,
					MaxConcurrency: 1,
					Config: map[string]interface{}{
						"fileStore": s.baseDir + "/" + cfg.Server.Identifier + "/panda.storage",
						"log_dir":   s.baseDir + "/" + cfg.Server.Identifier,
						"log_level": s.logLevel,
					},
				}
				cfg.Provider.CBORPluginKaetzchen = append(cfg.Provider.CBORPluginKaetzchen, pandaCfg)
				s.hasPanda = true
			}
		}

		echoCfg := new(sConfig.Kaetzchen)
		echoCfg.Capability = "echo"
		echoCfg.Endpoint = "+echo"
		cfg.Provider.Kaetzchen = append(cfg.Provider.Kaetzchen, echoCfg)

		/*
			keysvrCfg := new(sConfig.Kaetzchen)
			keysvrCfg.Capability = "keyserver"
			keysvrCfg.Endpoint = "+keyserver"
			cfg.Provider.Kaetzchen = append(cfg.Provider.Kaetzchen, keysvrCfg)

				if s.providerIdx == 1 {
					cfg.Debug.NumProviderWorkers = 10
					cfg.Provider.SQLDB = new(sConfig.SQLDB)
					cfg.Provider.SQLDB.Backend = "pgx"
					cfg.Provider.SQLDB.DataSourceName = "host=localhost port=5432 database=katzenpost sslmode=disable"
					cfg.Provider.UserDB = new(sConfig.UserDB)
					cfg.Provider.UserDB.Backend = sConfig.BackendSQL

					cfg.Provider.SpoolDB = new(sConfig.SpoolDB)
					cfg.Provider.SpoolDB.Backend = sConfig.BackendSQL
				}
		*/
	} else {
		s.nodeIdx++
	}
	s.nodeConfigs = append(s.nodeConfigs, cfg)
	s.lastPort++
	_ = cfgIdKey(cfg, s.outDir)
	return cfg.FixupAndValidate()
}

func (s *katzenpost) genVotingAuthoritiesCfg(numAuthorities int, parameters *vConfig.Parameters, nrLayers int) error {

	configs := []*vConfig.Config{}

	// initial generation of key material for each authority
	s.authorities = make(map[[32]byte]*vConfig.Authority)
	for i := 1; i <= numAuthorities; i++ {
		cfg := new(vConfig.Config)
		cfg.SphinxGeometry = s.sphinxGeometry
		cfg.Server = &vConfig.Server{
			Identifier: fmt.Sprintf("auth%d", i),
			Addresses:  []string{fmt.Sprintf("%s:%d", s.bindAddr, s.lastPort)},
			DataDir:    filepath.Join(s.baseDir, fmt.Sprintf("auth%d", i)),
		}
		os.Mkdir(filepath.Join(s.outDir, cfg.Server.Identifier), 0700)
		s.lastPort += 1
		cfg.Logging = &vConfig.Logging{
			Disable: false,
			File:    "katzenpost.log",
			Level:   s.logLevel,
		}
		cfg.Parameters = parameters
		cfg.Debug = &vConfig.Debug{
			Layers:           nrLayers,
			MinNodesPerLayer: 1,
			GenerateOnly:     false,
		}
		configs = append(configs, cfg)
		idKey := cfgIdKey(cfg, s.outDir)
		linkKey := cfgLinkKey(cfg, s.outDir)
		authority := &vConfig.Authority{
			Identifier:        fmt.Sprintf("auth%d", i),
			IdentityPublicKey: idKey,
			LinkPublicKey:     linkKey,
			Addresses:         cfg.Server.Addresses,
		}
		s.authorities[idKey.Sum256()] = authority
	}

	// tell each authority about it's peers
	for i := 0; i < numAuthorities; i++ {
		peers := []*vConfig.Authority{}
		for _, peer := range s.authorities {
			peers = append(peers, peer)
		}
		sort.Sort(AuthById(peers))
		configs[i].Authorities = peers
	}
	s.votingAuthConfigs = configs
	return nil
}

func (s *katzenpost) genAuthorizedNodes() ([]*vConfig.Node, []*vConfig.Node, error) {
	mixes := []*vConfig.Node{}
	providers := []*vConfig.Node{}
	for _, nodeCfg := range s.nodeConfigs {
		node := &vConfig.Node{
			Identifier:           nodeCfg.Server.Identifier,
			IdentityPublicKeyPem: filepath.Join("../", nodeCfg.Server.Identifier, "identity.public.pem"),
		}
		if nodeCfg.Server.IsProvider {
			providers = append(providers, node)
		} else {
			mixes = append(mixes, node)
		}
	}
	sort.Sort(NodeById(mixes))
	sort.Sort(NodeById(providers))

	return providers, mixes, nil
}

func main() {
	var err error
	nrLayers := flag.Int("L", nrLayers, "Number of layers.")
	nrNodes := flag.Int("n", nrNodes, "Number of mixes.")
	nrProviders := flag.Int("p", nrProviders, "Number of providers.")
	voting := flag.Bool("v", false, "Generate voting configuration")
	nrVoting := flag.Int("nv", nrAuthorities, "Generate voting configuration")
	baseDir := flag.String("b", "", "Path to use as baseDir option")
	basePort := flag.Int("P", basePort, "First port number to use")
	bindAddr := flag.String("a", bindAddr, "Address to bind to")
	outDir := flag.String("o", "", "Path to write files to")
	dockerImage := flag.String("d", "katzenpost-go_mod", "Docker image for compose-compose")
	binSuffix := flag.String("S", "", "suffix for binaries in docker-compose.yml")
	logLevel := flag.String("log_level", "DEBUG", "logging level could be set to: DEBUG, INFO, NOTICE, WARNING, ERROR, CRITICAL")
	omitTopology := flag.Bool("D", false, "Dynamic topology (omit fixed topology definition)")
	kem := flag.String("kem", "", "Name of the KEM Scheme to be used with Sphinx")
	nike := flag.String("nike", "x25519", "Name of the NIKE Scheme to be used with Sphinx")
	UserForwardPayloadLength := flag.Int("UserForwardPayloadLength", 2000, "UserForwardPayloadLength")

	sr := flag.Uint64("sr", 0, "Sendrate limit")
	mu := flag.Float64("mu", 0.005, "Inverse of mean of per hop delay.")
	muMax := flag.Uint64("muMax", 1000, "Maximum delay for Mu.")
	lP := flag.Float64("lP", 0.001, "Inverse of mean for client send rate LambdaP")
	lPMax := flag.Uint64("lPMax", 1000, "Maximum delay for LambdaP.")
	lL := flag.Float64("lL", 0.0005, "Inverse of mean of loop decoy send rate LambdaL")
	lLMax := flag.Uint64("lLMax", 1000, "Maximum delay for LambdaL")
	lD := flag.Float64("lD", 0.0005, "Inverse of mean of drop decoy send rate LambdaD")
	lDMax := flag.Uint64("lDMax", 3000, "Maximum delay for LambaD")
	lM := flag.Float64("lM", 0.2, "Inverse of mean of mix decoy send rate")
	lMMax := flag.Uint64("lMMax", 100, "Maximum delay for LambdaM")

	flag.Parse()

	if *kem == "" && *nike == "" {
		log.Fatal("either nike or kem must be set")
	}
	if *kem != "" && *nike != "" {
		log.Fatal("nike and kem flags cannot both be set")
	}

	parameters := &vConfig.Parameters{
		SendRatePerMinute: *sr,
		Mu:                *mu,
		MuMaxDelay:        *muMax,
		LambdaP:           *lP,
		LambdaPMaxDelay:   *lPMax,
		LambdaL:           *lL,
		LambdaLMaxDelay:   *lLMax,
		LambdaD:           *lD,
		LambdaDMaxDelay:   *lDMax,
		LambdaM:           *lM,
		LambdaMMaxDelay:   *lMMax,
	}

	s := &katzenpost{}

	s.baseDir = *baseDir
	s.outDir = *outDir
	s.binSuffix = *binSuffix
	s.basePort = uint16(*basePort)
	s.lastPort = s.basePort + 1
<<<<<<< HEAD
	s.bindAddr = *bindAddr
=======
	s.logLevel = *logLevel
>>>>>>> 47ab6ee7

	nrHops := *nrLayers + 2

	if *nike != "" {
		nikeScheme := schemes.ByName(*nike)
		if nikeScheme == nil {
			log.Fatalf("failed to resolve nike scheme %s", *nike)
		}
		s.sphinxGeometry = geo.GeometryFromUserForwardPayloadLength(
			nikeScheme,
			*UserForwardPayloadLength,
			true,
			nrHops,
		)
	}
	if *kem != "" {
		kemScheme := kemschemes.ByName(*kem)
		if kemScheme == nil {
			log.Fatalf("failed to resolve kem scheme %s", *kem)
		}
		s.sphinxGeometry = geo.KEMGeometryFromUserForwardPayloadLength(
			kemScheme,
			*UserForwardPayloadLength,
			true,
			nrHops,
		)
	}

	os.Mkdir(s.outDir, 0700)
	os.Mkdir(filepath.Join(s.outDir, s.baseDir), 0700)

	if *voting {
		// Generate the voting authority configurations
		err := s.genVotingAuthoritiesCfg(*nrVoting, parameters, *nrLayers)
		if err != nil {
			log.Fatalf("getVotingAuthoritiesCfg failed: %s", err)
		}
	}

	// Generate the provider configs.
	for i := 0; i < *nrProviders; i++ {
		if err = s.genNodeConfig(true, *voting); err != nil {
			log.Fatalf("Failed to generate provider config: %v", err)
		}
	}

	// Generate the node configs.
	for i := 0; i < *nrNodes; i++ {
		if err = s.genNodeConfig(false, *voting); err != nil {
			log.Fatalf("Failed to generate node config: %v", err)
		}
	}
	// Generate the authority config
	if *voting {
		providers, mixes, err := s.genAuthorizedNodes()
		if err != nil {
			panic(err)
		}
		for _, vCfg := range s.votingAuthConfigs {
			vCfg.Mixes = mixes
			vCfg.Providers = providers
			if *omitTopology == false {
				vCfg.Topology = new(vConfig.Topology)
				vCfg.Topology.Layers = make([]vConfig.Layer, 0)
				for i := 0; i < *nrLayers; i++ {
					vCfg.Topology.Layers = append(vCfg.Topology.Layers, *new(vConfig.Layer))
					vCfg.Topology.Layers[i].Nodes = make([]vConfig.Node, 0)
				}
				for j := range mixes {
					layer := j % *nrLayers
					vCfg.Topology.Layers[layer].Nodes = append(vCfg.Topology.Layers[layer].Nodes, *mixes[j])
				}
			}
		}
		for _, vCfg := range s.votingAuthConfigs {
			if err := saveCfg(vCfg, *outDir); err != nil {
				log.Fatalf("Failed to saveCfg of authority with %s", err)
			}
		}
	}
	// write the mixes keys and configs to disk
	for _, v := range s.nodeConfigs {
		if err := saveCfg(v, *outDir); err != nil {
			log.Fatalf("%s", err)
		}
	}

	err = s.genClientCfg()
	if err != nil {
		log.Fatalf("%s", err)
	}

	err = s.genDockerCompose(*dockerImage)
	if err != nil {
		log.Fatalf("%s", err)
	}
}

func identifier(cfg interface{}) string {
	switch cfg.(type) {
	case *cConfig.Config:
		return "client"
	case *sConfig.Config:
		return cfg.(*sConfig.Config).Server.Identifier
	case *vConfig.Config:
		return cfg.(*vConfig.Config).Server.Identifier
	default:
		log.Fatalf("identifier() passed unexpected type")
		return ""
	}
}

func toml_name(cfg interface{}) string {
	switch cfg.(type) {
	case *cConfig.Config:
		return "client"
	case *sConfig.Config:
		return "katzenpost"
	case *vConfig.Config:
		return "authority"
	default:
		log.Fatalf("toml_name() passed unexpected type")
		return ""
	}
}

func saveCfg(cfg interface{}, outDir string) error {
	fileName := filepath.Join(outDir, identifier(cfg), fmt.Sprintf("%s.toml", toml_name(cfg)))
	log.Printf("writing %s", fileName)
	f, err := os.Create(fileName)
	if err != nil {
		return err
	}
	defer f.Close()

	// Serialize the descriptor.
	enc := toml.NewEncoder(f)
	return enc.Encode(cfg)
}

func cfgIdKey(cfg interface{}, outDir string) sign.PublicKey {
	var priv, public string
	switch cfg.(type) {
	case *sConfig.Config:
		priv = filepath.Join(outDir, cfg.(*sConfig.Config).Server.Identifier, "identity.private.pem")
		public = filepath.Join(outDir, cfg.(*sConfig.Config).Server.Identifier, "identity.public.pem")
	case *vConfig.Config:
		priv = filepath.Join(outDir, cfg.(*vConfig.Config).Server.Identifier, "identity.private.pem")
		public = filepath.Join(outDir, cfg.(*vConfig.Config).Server.Identifier, "identity.public.pem")
	default:
		panic("wrong type")
	}

	idKey, idPubKey := cert.Scheme.NewKeypair()
	err := pem.FromFile(public, idPubKey)
	if err == nil {
		return idPubKey
	}
	idKey, idPubKey = cert.Scheme.NewKeypair()
	log.Printf("writing %s", priv)
	pem.ToFile(priv, idKey)
	log.Printf("writing %s", public)
	pem.ToFile(public, idPubKey)
	return idPubKey
}

func cfgLinkKey(cfg interface{}, outDir string) wire.PublicKey {
	var linkpriv string
	var linkpublic string

	switch cfg.(type) {
	case *vConfig.Config:
		linkpriv = filepath.Join(outDir, cfg.(*vConfig.Config).Server.Identifier, "link.private.pem")
		linkpublic = filepath.Join(outDir, cfg.(*vConfig.Config).Server.Identifier, "link.public.pem")
	default:
		panic("wrong type")
	}

	linkPrivKey, linkPubKey := wire.DefaultScheme.GenerateKeypair(rand.Reader)
	err := pem.FromFile(linkpublic, linkPubKey)
	if err == nil {
		return linkPubKey
	}
	linkPrivKey, linkPubKey = wire.DefaultScheme.GenerateKeypair(rand.Reader)
	log.Printf("writing %s", linkpriv)
	err = pem.ToFile(linkpriv, linkPrivKey)
	if err != nil {
		panic(err)
	}
	log.Printf("writing %s", linkpublic)
	err = pem.ToFile(linkpublic, linkPubKey)
	if err != nil {
		panic(err)
	}
	return linkPubKey
}

func (s *katzenpost) genDockerCompose(dockerImage string) error {
	dest := filepath.Join(s.outDir, "docker-compose.yml")
	log.Printf("writing %s", dest)
	f, err := os.Create(dest)

	if err != nil {
		log.Fatal(err)
	}

	defer f.Close()

	providers, mixes, err := s.genAuthorizedNodes()

	if err != nil {
		log.Fatal(err)
	}

	write(f, `version: "2"

services:
`)
	for _, p := range providers {
		write(f, `
  %s:
    restart: "no"
    image: %s
    volumes:
      - ./:%s
    command: %s/server%s -f %s/%s/katzenpost.toml
    network_mode: host

    depends_on:`, p.Identifier, dockerImage, s.baseDir, s.baseDir, s.binSuffix, s.baseDir, p.Identifier)
		for _, authCfg := range s.votingAuthConfigs {
			write(f, `
      - %s`, authCfg.Server.Identifier)
		}
	}

	for i := range mixes {
		// mixes in this form don't have their identifiers, because that isn't
		// part of the consensus. if/when that is fixed this could use that
		// identifier; instead it duplicates the definition of the name format
		// here.
		write(f, `
  mix%d:
    restart: "no"
    image: %s
    volumes:
      - ./:%s
    command: %s/server%s -f %s/mix%d/katzenpost.toml
    network_mode: host
    depends_on:`, i+1, dockerImage, s.baseDir, s.baseDir, s.binSuffix, s.baseDir, i+1)
		for _, authCfg := range s.votingAuthConfigs {
			// is this depends_on stuff actually necessary?
			// there was a bit more of it before this function was regenerating docker-compose.yaml...
			write(f, `
      - %s`, authCfg.Server.Identifier)
		}
	}
	for _, authCfg := range s.votingAuthConfigs {
		write(f, `
  %s:
    restart: "no"
    image: %s
    volumes:
      - ./:%s
    command: %s/voting%s -f %s/%s/authority.toml
    network_mode: host
`, authCfg.Server.Identifier, dockerImage, s.baseDir, s.baseDir, s.binSuffix, s.baseDir, authCfg.Server.Identifier)
	}
	return nil
}<|MERGE_RESOLUTION|>--- conflicted
+++ resolved
@@ -384,11 +384,8 @@
 	s.binSuffix = *binSuffix
 	s.basePort = uint16(*basePort)
 	s.lastPort = s.basePort + 1
-<<<<<<< HEAD
 	s.bindAddr = *bindAddr
-=======
 	s.logLevel = *logLevel
->>>>>>> 47ab6ee7
 
 	nrHops := *nrLayers + 2
 
