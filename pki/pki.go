// pki.go - Mixnet PKI interfaces
// Copyright (C) 2017  David Stainton, Yawning Angel.
//
// This program is free software: you can redistribute it and/or modify
// it under the terms of the GNU Affero General Public License as
// published by the Free Software Foundation, either version 3 of the
// License, or (at your option) any later version.
//
// This program is distributed in the hope that it will be useful,
// but WITHOUT ANY WARRANTY; without even the implied warranty of
// MERCHANTABILITY or FITNESS FOR A PARTICULAR PURPOSE.  See the
// GNU Affero General Public License for more details.
//
// You should have received a copy of the GNU Affero General Public License
// along with this program.  If not, see <http://www.gnu.org/licenses/>.

// Package pki provides the mix network PKI related interfaces.
package pki

import (
	"bytes"
	"context"
	"errors"
	"fmt"

	"github.com/katzenpost/core/crypto/ecdh"
	"github.com/katzenpost/core/crypto/eddsa"
)

// LayerProvider is the Layer that providers list in their MixDescriptors.
const LayerProvider = 255

var (
	// ErrNoDocument is the error returned when there never will be a document
	// for a given epoch.
	ErrNoDocument = errors.New("pki: requested epoch will never get a document")

	// ErrInvalidPostEpoch is the error returned when the server rejects a
	// descriptor upload for a given epoch due to time reasons.
	ErrInvalidPostEpoch = errors.New("pki: post for epoch will never succeeed")
)

// Document is a PKI document.
type Document struct {
	// Epoch is the epoch for which this Document instance is valid for.
	Epoch uint64

	// SendRatePerMinute is the number of packets per minute a client can send.
	SendRatePerMinute uint64

	// MixLambda is the inverse of the mean of the exponential distribution
	// that the Sphinx packet per-hop mixing delay will be sampled from.
	MixLambda float64

	// MixMaxDelay is the maximum Sphinx packet per-hop mixing delay in
	// milliseconds.
	MixMaxDelay uint64

	// SendLambda is the inverse of the mean of the exponential distribution
	// that clients will sample to determine send timing.
	SendLambda float64

	// SendMaxInterval is the maximum send interval in milliseconds.
	SendMaxInterval uint64

	// DropLambda is the inverse of the mean of the exponential distribution
	// that clients will sample to determine send timing of drop decoy messages.
	DropLambda float64

	// DropMaxInterval is the maximum send interval in milliseconds.
	DropMaxInterval uint64

	// LoopLambda is the inverse of the mean of the exponential distribution
	// that clients will sample to determine send timing.
	LoopLambda float64

	// LoopMaxInterval is the maximum send interval in milliseconds.
	LoopMaxInterval uint64

	// Topology is the mix network topology, excluding providers.
	Topology [][]*MixDescriptor

	// Providers is the list of providers that can interact with the mix
	// network.
	Providers []*MixDescriptor

	// The Shared Random Commit used by the voting process.
	SharedRandomCommit []byte

	// The Shared Random Value produced by voting process.
	SharedRandomValue []byte
}

// String returns a string representation of a Document.
func (d *Document) String() string {
	stringifyDescSlice := func(nodes []*MixDescriptor) string {
		s := ""
		for idx, v := range nodes {
			s += fmt.Sprintf("%+v", v)
			if idx != len(nodes)-1 {
				s += ","
			}
		}
		return s
	}

<<<<<<< HEAD
	s := fmt.Sprintf("&{Epoch:%v MixLambda:%v MixMaxDelay:%v SendLambda:%v SendMaxInterval: %v Topology:", d.Epoch, d.MixLambda, d.MixMaxDelay, d.SendLambda, d.SendMaxInterval)
=======
	s := fmt.Sprintf("&{Epoch:%v MixLambda:%v MixMaxDelay:%v SendLambda:%v SendShift: %v SendMaxInterval: %v SharedRandomValue: %v Topology:", d.Epoch, d.MixLambda, d.MixMaxDelay, d.SendLambda, d.SendShift, d.SendMaxInterval, d.SharedRandomValue)
>>>>>>> c80c21e5
	for l, nodes := range d.Topology {
		s += fmt.Sprintf("[%v]{", l)
		s += stringifyDescSlice(nodes)
		if l != len(nodes)-1 {
			s += "},"
		}
	}

	s += "}, Providers:[]{"
	s += stringifyDescSlice(d.Providers)
	s += "}}"
	return s
}

// GetProvider returns the MixDescriptor for the given provider Name.
func (d *Document) GetProvider(name string) (*MixDescriptor, error) {
	for _, v := range d.Providers {
		if v.Name == name {
			return v, nil
		}
	}
	return nil, fmt.Errorf("pki: provider '%v' not found", name)
}

// GetProviderByKey returns the specific provider descriptor corresponding
// to the specified IdentityKey.
func (d *Document) GetProviderByKey(key []byte) (*MixDescriptor, error) {
	for _, v := range d.Providers {
		if v.IdentityKey == nil {
			return nil, fmt.Errorf("pki: document contains invalid descriptors")
		}
		if bytes.Equal(v.IdentityKey.Bytes(), key) {
			return v, nil
		}
	}
	return nil, fmt.Errorf("pki: provider not found")
}

// GetMix returns the MixDescriptor for the given mix Name.
func (d *Document) GetMix(name string) (*MixDescriptor, error) {
	for _, l := range d.Topology {
		for _, v := range l {
			if v.Name == name {
				return v, nil
			}
		}
	}
	return nil, fmt.Errorf("pki: mix '%v' not found", name)
}

// GetMixesInLayer returns all the mix descriptors for a given layer.
func (d *Document) GetMixesInLayer(layer uint8) ([]*MixDescriptor, error) {
	if len(d.Topology)-1 < int(layer) {
		return nil, fmt.Errorf("pki: invalid layer: '%v'", layer)
	}
	return d.Topology[layer], nil
}

// GetMixByKey returns the specific mix descriptor corresponding
// to the specified IdentityKey.
func (d *Document) GetMixByKey(key []byte) (*MixDescriptor, error) {
	for _, l := range d.Topology {
		for _, v := range l {
			if v.IdentityKey == nil {
				return nil, fmt.Errorf("pki: document contains invalid descriptors")
			}
			if bytes.Equal(v.IdentityKey.Bytes(), key) {
				return v, nil
			}
		}
	}
	return nil, fmt.Errorf("pki: mix not found")
}

// GetNode returns the specific descriptor corresponding to the specified
// node Name.
func (d *Document) GetNode(name string) (*MixDescriptor, error) {
	if m, err := d.GetMix(name); err == nil {
		return m, nil
	}
	if m, err := d.GetProvider(name); err == nil {
		return m, nil
	}
	return nil, fmt.Errorf("pki: node not found")
}

// GetNodeByKey returns the specific descriptor corresponding to the
// specified IdentityKey.
func (d *Document) GetNodeByKey(key []byte) (*MixDescriptor, error) {
	if m, err := d.GetMixByKey(key); err == nil {
		return m, nil
	}
	if m, err := d.GetProviderByKey(key); err == nil {
		return m, nil
	}
	return nil, fmt.Errorf("pki: node not found")
}

// Transport is a link transport protocol.
type Transport string

var (
	// TransportInvalid is the invalid transport.
	TransportInvalid Transport

	// TransportTCP is TCP, with the IP version determined by the results of
	// a name server lookup.
	TransportTCP Transport = "tcp"

	// TransportTCPv4 is TCP over IPv4.
	TransportTCPv4 Transport = "tcp4"

	// TransportTCPv6 is TCP over IPv6.
	TransportTCPv6 Transport = "tcp6"

	// InternalTransports is the list of transports used for non-client related
	// communications.
	InternalTransports = []Transport{TransportTCPv4, TransportTCPv6}

	// ClientTransports is the list of transports used by default for client
	// to provider communication.
	ClientTransports = []Transport{TransportTCP, TransportTCPv4, TransportTCPv6}
)

// MixDescriptor is a description of a given Mix or Provider (node).
type MixDescriptor struct {
	// Name is the human readable (descriptive) node identifier.
	Name string

	// IdentityKey is the node's identity (signing) key.
	IdentityKey *eddsa.PublicKey

	// LinkKey is the node's wire protocol public key.
	LinkKey *ecdh.PublicKey

	// MixKeys is a map of epochs to Sphinx keys.
	MixKeys map[uint64]*ecdh.PublicKey

	// Addresses is the map of transport to address combinations that can
	// be used to reach the node.
	Addresses map[Transport][]string

	// Kaetzchen is the map of provider autoresponder agents by capability
	// to parameters.
	Kaetzchen map[string]map[string]interface{} `json:",omitempty"`

	// Layer is the topology layer.
	Layer uint8

	// LoadWeight is the node's load balancing weight (unused).
	LoadWeight uint8
}

// Client is the abstract interface used for PKI interaction.
type Client interface {
	// Get returns the PKI document along with the raw serialized form for the provided epoch.
	Get(ctx context.Context, epoch uint64) (*Document, []byte, error)

	// Post posts the node's descriptor to the PKI for the provided epoch.
	Post(ctx context.Context, epoch uint64, signingKey *eddsa.PrivateKey, d *MixDescriptor) error

	// Deserialize returns PKI document given the raw bytes.
	Deserialize(raw []byte) (*Document, error)
}<|MERGE_RESOLUTION|>--- conflicted
+++ resolved
@@ -104,11 +104,7 @@
 		return s
 	}
 
-<<<<<<< HEAD
-	s := fmt.Sprintf("&{Epoch:%v MixLambda:%v MixMaxDelay:%v SendLambda:%v SendMaxInterval: %v Topology:", d.Epoch, d.MixLambda, d.MixMaxDelay, d.SendLambda, d.SendMaxInterval)
-=======
-	s := fmt.Sprintf("&{Epoch:%v MixLambda:%v MixMaxDelay:%v SendLambda:%v SendShift: %v SendMaxInterval: %v SharedRandomValue: %v Topology:", d.Epoch, d.MixLambda, d.MixMaxDelay, d.SendLambda, d.SendShift, d.SendMaxInterval, d.SharedRandomValue)
->>>>>>> c80c21e5
+	s := fmt.Sprintf("&{Epoch:%v MixLambda:%v MixMaxDelay:%v SendLambda:%v SendMaxInterval: %v SharedRandomValue: %v Topology:", d.Epoch, d.MixLambda, d.MixMaxDelay, d.SendLambda, d.SendMaxInterval, d.SharedRandomValue)
 	for l, nodes := range d.Topology {
 		s += fmt.Sprintf("[%v]{", l)
 		s += stringifyDescSlice(nodes)
