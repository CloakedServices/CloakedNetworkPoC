--- conflicted
+++ resolved
@@ -22,14 +22,10 @@
 	"encoding"
 	"fmt"
 	"io"
-<<<<<<< HEAD
-
-	"golang.org/x/crypto/blake2b"
-=======
 	"os"
 	"strings"
->>>>>>> daa55bc3
-
+
+	"golang.org/x/crypto/blake2b"
 	"github.com/katzenpost/nyquist/kem"
 	"github.com/katzenpost/nyquist/seec"
 
@@ -114,8 +110,6 @@
 	return fmt.Sprintf("%s PUBLIC KEY", strings.ToUpper(p.KEM.String()))
 }
 
-<<<<<<< HEAD
-=======
 func (p *publicKey) FromPEMFile(f string) error {
 	keyType := fmt.Sprintf("%s PUBLIC KEY", strings.ToUpper(p.KEM.String()))
 
@@ -146,7 +140,6 @@
 	return os.WriteFile(f, pem.EncodeToMemory(blk), 0600)
 }
 
->>>>>>> daa55bc3
 // XXX FIXME
 func (p *publicKey) Reset() {
 	p = nil
@@ -199,8 +192,6 @@
 	return fmt.Sprintf("%s PRIVATE KEY", strings.ToUpper(p.KEM.String()))
 }
 
-<<<<<<< HEAD
-=======
 func (p *privateKey) FromPEMFile(f string) error {
 	keyType := fmt.Sprintf("%s PRIVATE KEY", strings.ToUpper(p.KEM.String()))
 
@@ -231,7 +222,6 @@
 	return os.WriteFile(f, pem.EncodeToMemory(blk), 0600)
 }
 
->>>>>>> daa55bc3
 // XXX FIXME
 func (p *privateKey) Reset() {
 	p = nil
@@ -285,9 +275,6 @@
 
 var _ Scheme = (*scheme)(nil)
 
-<<<<<<< HEAD
-func (s *scheme) GenerateKeypair(r io.Reader) (PrivateKey, PublicKey) {
-=======
 func (s *scheme) PrivateKeyFromBytes(b []byte) (PrivateKey, error) {
 	privKey, err := s.KEM.ParsePrivateKey(b)
 	if err != nil {
@@ -370,8 +357,7 @@
 	return s.PublicKeyFromBytes(b)
 }
 
-func (s *scheme) GenerateKeypair(r io.Reader) PrivateKey {
->>>>>>> daa55bc3
+func (s *scheme) GenerateKeypair(r io.Reader) (PrivateKey, PublicKey) {
 	seecGenRand, err := seec.GenKeyPRPAES(r, 256)
 	if err != nil {
 		panic(err)
